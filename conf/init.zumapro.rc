--- conflicted
+++ resolved
@@ -989,7 +989,6 @@
     chown system system /sys/bus/i2c/devices/9-0043/default/f0_comp_enable
     chown system system /sys/bus/i2c/devices/9-0043/default/redc_comp_enable
     chown system system /sys/bus/i2c/devices/9-0043/default/delay_before_stop_playback_us
-<<<<<<< HEAD
     chown system system /sys/bus/i2c/devices/9-0043/dbc/dbc_env_rel_coef
     chown system system /sys/bus/i2c/devices/9-0043/dbc/dbc_rise_headroom
     chown system system /sys/bus/i2c/devices/9-0043/dbc/dbc_fall_headroom
@@ -997,9 +996,6 @@
     chown system system /sys/bus/i2c/devices/9-0043/dbc/dbc_tx_lvl_thresh_fs
     chown system system /sys/bus/i2c/devices/9-0043/dbc/dbc_tx_lvl_hold_off_ms
     chown system system /sys/bus/i2c/devices/9-0043/default/pm_active_timeout_ms
-    enable vendor.vibrator.cs40l26
-=======
-
     enable vendor.vibrator.cs40l26
 
 # MTE
@@ -1026,5 +1022,4 @@
     write /sys/devices/system/cpu/cpu4/mte_tcf_preferred asymm
     write /sys/devices/system/cpu/cpu5/mte_tcf_preferred asymm
     write /sys/devices/system/cpu/cpu6/mte_tcf_preferred asymm
-    write /sys/devices/system/cpu/cpu7/mte_tcf_preferred asymm
->>>>>>> a4e81702
+    write /sys/devices/system/cpu/cpu7/mte_tcf_preferred asymm